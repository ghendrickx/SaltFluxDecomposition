--- conflicted
+++ resolved
@@ -28,7 +28,7 @@
 # calculate salt flux components
 fluxes = sfd.fluxes  # shape=(4, space)
 ```
-**Note** that the three (3) input arrays must have equal size.
+**Note** that the three (3) input arrays must have equal size/shape.
 
 ## Author
 Gijs G. Hendrickx 
@@ -36,7 +36,18 @@
 (_Delft University of Technology_).
 
 Contact: [G.G.Hendrickx@tudelft.nl](mailto:G.G.Hendrickx@tudelft.nl?subject=[GitHub]%20ANNESI:%20).
-<<<<<<< HEAD
+
+## License
+This repository is licensed under [Apache License 2.0](LICENSE).
+
+## Reference
+When using this repository, please cite accordingly:
+>   Hendrickx, G.G.
+    (2023).
+    Salt Flux Decomposition: NumPy-based salt flux decomposition.
+    4TU.ResearchData.
+    Software.
+    [doi:10.4121/bccbe767-667b-40ba-a4d1-d8fcad900772](https://doi.org/https://doi.org/10.4121/19307693).
     
 ### Related references
 The salt flux decomposition in this repository is used as part of the following peer-reviewed articles:
@@ -73,19 +84,4 @@
     (Apr. 2023).
     Designing a sill to mitigate salt intrusion.
     _Lower Mississippi River Science Symposium_.
-    New Orleans, LA, USA.
-=======
-
-## References
-When using this repository, please cite accordingly:
->   Hendrickx, G.G.
-    (2023).
-    Salt Flux Decomposition: NumPy-based salt flux decomposition.
-    4TU.ResearchData.
-    Software.
-    [doi:10.4121/bccbe767-667b-40ba-a4d1-d8fcad900772](https://doi.org/https://doi.org/10.4121/19307693).
-
-
-## License
-This repository is licensed under [Apache License 2.0](LICENSE).
->>>>>>> 473d3a14
+    New Orleans, LA, USA.